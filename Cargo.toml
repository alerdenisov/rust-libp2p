[package]
name = "libp2p"
edition = "2018"
description = "Peer-to-peer networking library"
version = "0.22.0"
authors = ["Parity Technologies <admin@parity.io>"]
license = "MIT"
repository = "https://github.com/libp2p/rust-libp2p"
keywords = ["peer-to-peer", "libp2p", "networking"]
categories = ["network-programming", "asynchronous"]

[features]
default = [
    "deflate",
    "dns",
    "floodsub",
    "identify",
    "kad",
    "gossipsub",
    "mdns",
    "mplex",
    "noise",
    "ping",
    "plaintext",
    "pnet",
    "request-response",
    "secio",
    "secp256k1",
    "tcp-async-std",
    "uds",
    "wasm-ext",
    "websocket",
    "yamux",
]
deflate = ["libp2p-deflate"]
dns = ["libp2p-dns"]
floodsub = ["libp2p-floodsub"]
identify = ["libp2p-identify"]
kad = ["libp2p-kad"]
gossipsub = ["libp2p-gossipsub"]
mdns = ["libp2p-mdns"]
mplex = ["libp2p-mplex"]
noise = ["libp2p-noise"]
ping = ["libp2p-ping"]
plaintext = ["libp2p-plaintext"]
pnet = ["libp2p-pnet"]
request-response = ["libp2p-request-response"]
secio = ["libp2p-secio"]
tcp-async-std = ["libp2p-tcp", "libp2p-tcp/async-std"]
tcp-tokio = ["libp2p-tcp", "libp2p-tcp/tokio"]
uds = ["libp2p-uds"]
wasm-ext = ["libp2p-wasm-ext"]
websocket = ["libp2p-websocket"]
yamux = ["libp2p-yamux"]
secp256k1 = ["libp2p-core/secp256k1", "libp2p-secio/secp256k1"]

[package.metadata.docs.rs]
all-features = true

[dependencies]
atomic = "0.4.6"
bytes = "0.5"
futures = "0.3.1"
lazy_static = "1.2"
<<<<<<< HEAD
libp2p-core = { version = "0.20.0", path = "core" }
libp2p-core-derive = { version = "0.20.0", path = "misc/core-derive" }
libp2p-floodsub = { version = "0.20.0", path = "protocols/floodsub", optional = true }
libp2p-gossipsub = { version = "0.20.0", path = "./protocols/gossipsub", optional = true }
libp2p-identify = { version = "0.20.0", path = "protocols/identify", optional = true }
libp2p-kad = { version = "0.21.0", path = "protocols/kad", optional = true }
libp2p-mplex = { version = "0.20.0", path = "muxers/mplex", optional = true }
libp2p-noise = { version = "0.21.0", path = "protocols/noise", optional = true }
libp2p-ping = { version = "0.20.0", path = "protocols/ping", optional = true }
libp2p-plaintext = { version = "0.20.0", path = "protocols/plaintext", optional = true }
libp2p-pnet = { version = "0.19.1", path = "protocols/pnet", optional = true }
libp2p-request-response = { version = "0.1.0", path = "protocols/request-response", optional = true }
libp2p-secio = { version = "0.20.0", path = "protocols/secio", default-features = false, optional = true }
libp2p-swarm = { version = "0.20.0", path = "swarm" }
libp2p-uds = { version = "0.20.0", path = "transports/uds", optional = true }
libp2p-wasm-ext = { version = "0.20.0", path = "transports/wasm-ext", optional = true }
libp2p-yamux = { version = "0.20.0", path = "muxers/yamux", optional = true }
multiaddr = { package = "parity-multiaddr", version = "0.9.1", path = "misc/multiaddr" }
multihash = "0.11.0"
parking_lot = "0.10.0"
pin-project = "0.4.17"
smallvec = "1.0"
wasm-timer = "0.2.4"
=======
libp2p-mplex = { version = "0.9.0", path = "./muxers/mplex" }
libp2p-identify = { version = "0.9.0", path = "./protocols/identify" }
libp2p-kad = { version = "0.9.0", path = "./protocols/kad" }
libp2p-floodsub = { version = "0.9.0", path = "./protocols/floodsub" }
libp2p-ping = { version = "0.9.0", path = "./protocols/ping" }
libp2p-plaintext = { version = "0.9.0", path = "./protocols/plaintext" }
libp2p-deflate = { version = "0.1.0", path = "./protocols/deflate" }
libp2p-ratelimit = { version = "0.9.0", path = "./transports/ratelimit" }
libp2p-core = { version = "0.9.1", path = "./core" }
libp2p-core-derive = { version = "0.9.0", path = "./misc/core-derive" }
libp2p-relay = { version = "0.1.0", path = "./protocols/relay" }
libp2p-secio = { version = "0.9.0", path = "./protocols/secio", default-features = false }
libp2p-uds = { version = "0.9.0", path = "./transports/uds" }
libp2p-wasm-ext = { version = "0.2.0", path = "./transports/wasm-ext" }
libp2p-yamux = { version = "0.9.0", path = "./muxers/yamux" }
parking_lot = "0.8"
smallvec = "0.6"
tokio-codec = "0.1"
tokio-executor = "0.1"
tokio-io = "0.1"
wasm-timer = "0.1"
>>>>>>> 11b0c9ad

[target.'cfg(not(any(target_os = "emscripten", target_os = "wasi", target_os = "unknown")))'.dependencies]
libp2p-deflate = { version = "0.20.0", path = "protocols/deflate", optional = true }
libp2p-dns = { version = "0.20.0", path = "transports/dns", optional = true }
libp2p-mdns = { version = "0.20.0", path = "protocols/mdns", optional = true }
libp2p-tcp = { version = "0.20.0", path = "transports/tcp", optional = true }
libp2p-websocket = { version = "0.21.0", path = "transports/websocket", optional = true }

[dev-dependencies]
async-std = "1.6.2"
env_logger = "0.7.1"

[workspace]
members = [
    "core",
    "misc/core-derive",
    "misc/multiaddr",
    "misc/multistream-select",
    "misc/peer-id-generator",
    "muxers/mplex",
    "muxers/yamux",
    "protocols/floodsub",
    "protocols/gossipsub",
    "protocols/identify",
    "protocols/kad",
    "protocols/mdns",
    "protocols/noise",
    "protocols/ping",
    "protocols/plaintext",
<<<<<<< HEAD
    "protocols/request-response",
=======
    "protocols/relay",
>>>>>>> 11b0c9ad
    "protocols/secio",
    "swarm",
    "transports/dns",
    "transports/tcp",
    "transports/uds",
    "transports/websocket",
    "transports/wasm-ext"
]<|MERGE_RESOLUTION|>--- conflicted
+++ resolved
@@ -53,6 +53,7 @@
 websocket = ["libp2p-websocket"]
 yamux = ["libp2p-yamux"]
 secp256k1 = ["libp2p-core/secp256k1", "libp2p-secio/secp256k1"]
+relay = ["libp2p-relay"]
 
 [package.metadata.docs.rs]
 all-features = true
@@ -62,7 +63,6 @@
 bytes = "0.5"
 futures = "0.3.1"
 lazy_static = "1.2"
-<<<<<<< HEAD
 libp2p-core = { version = "0.20.0", path = "core" }
 libp2p-core-derive = { version = "0.20.0", path = "misc/core-derive" }
 libp2p-floodsub = { version = "0.20.0", path = "protocols/floodsub", optional = true }
@@ -77,6 +77,7 @@
 libp2p-request-response = { version = "0.1.0", path = "protocols/request-response", optional = true }
 libp2p-secio = { version = "0.20.0", path = "protocols/secio", default-features = false, optional = true }
 libp2p-swarm = { version = "0.20.0", path = "swarm" }
+libp2p-relay = { version = "0.1.0", path = "./protocols/relay", optional = true }
 libp2p-uds = { version = "0.20.0", path = "transports/uds", optional = true }
 libp2p-wasm-ext = { version = "0.20.0", path = "transports/wasm-ext", optional = true }
 libp2p-yamux = { version = "0.20.0", path = "muxers/yamux", optional = true }
@@ -86,29 +87,6 @@
 pin-project = "0.4.17"
 smallvec = "1.0"
 wasm-timer = "0.2.4"
-=======
-libp2p-mplex = { version = "0.9.0", path = "./muxers/mplex" }
-libp2p-identify = { version = "0.9.0", path = "./protocols/identify" }
-libp2p-kad = { version = "0.9.0", path = "./protocols/kad" }
-libp2p-floodsub = { version = "0.9.0", path = "./protocols/floodsub" }
-libp2p-ping = { version = "0.9.0", path = "./protocols/ping" }
-libp2p-plaintext = { version = "0.9.0", path = "./protocols/plaintext" }
-libp2p-deflate = { version = "0.1.0", path = "./protocols/deflate" }
-libp2p-ratelimit = { version = "0.9.0", path = "./transports/ratelimit" }
-libp2p-core = { version = "0.9.1", path = "./core" }
-libp2p-core-derive = { version = "0.9.0", path = "./misc/core-derive" }
-libp2p-relay = { version = "0.1.0", path = "./protocols/relay" }
-libp2p-secio = { version = "0.9.0", path = "./protocols/secio", default-features = false }
-libp2p-uds = { version = "0.9.0", path = "./transports/uds" }
-libp2p-wasm-ext = { version = "0.2.0", path = "./transports/wasm-ext" }
-libp2p-yamux = { version = "0.9.0", path = "./muxers/yamux" }
-parking_lot = "0.8"
-smallvec = "0.6"
-tokio-codec = "0.1"
-tokio-executor = "0.1"
-tokio-io = "0.1"
-wasm-timer = "0.1"
->>>>>>> 11b0c9ad
 
 [target.'cfg(not(any(target_os = "emscripten", target_os = "wasi", target_os = "unknown")))'.dependencies]
 libp2p-deflate = { version = "0.20.0", path = "protocols/deflate", optional = true }
@@ -138,11 +116,8 @@
     "protocols/noise",
     "protocols/ping",
     "protocols/plaintext",
-<<<<<<< HEAD
     "protocols/request-response",
-=======
     "protocols/relay",
->>>>>>> 11b0c9ad
     "protocols/secio",
     "swarm",
     "transports/dns",
